--- conflicted
+++ resolved
@@ -1,8 +1,6 @@
 # Obsidian Model Context Protocol
 
 [![smithery badge](https://smithery.ai/badge/mcp-obsidian)](https://smithery.ai/protocol/mcp-obsidian)
-[<img alt="Install in VS Code" src="https://img.shields.io/badge/VS_Code-VS_Code?style=flat-square&label=Install%20Server&color=0098FF">](https://vscode.dev/redirect?url=vscode%3Amcp%2Finstall%3F%257B%2522name%2522%253A%2522obsidian%2522%252C%2522command%2522%253A%2522npx%2522%252C%2522args%2522%253A%255B%2522-y%2522%252C%2522%2540modelcontextprotocol%252Fserver-obsidian%2522%255D%257D)
-[<img alt="Install in VS Code Insiders" src="https://img.shields.io/badge/VS_Code_Insiders-VS_Code_Insiders?style=flat-square&label=Install%20Server&color=24bfa5">](https://insiders.vscode.dev/redirect?url=vscode-insiders%3Amcp%2Finstall%3F%257B%2522name%2522%253A%2522obsidian%2522%252C%2522command%2522%253A%2522npx%2522%252C%2522args%2522%253A%255B%2522-y%2522%252C%2522%2540modelcontextprotocol%252Fserver-obsidian%2522%255D%257D)
 
 This is a connector to allow Claude Desktop (or any MCP client) to read and search any directory containing Markdown notes (such as an Obsidian vault).
 
@@ -22,7 +20,6 @@
 
 ![image](./images/mcp-tools.png)
 
-<<<<<<< HEAD
 ### Usage with VS Code
 
 For quick installation, use one of the one-click install buttons below:
@@ -53,41 +50,4 @@
     }
   }
 }
-```
-=======
-### Installing in VS Code
-
-For the quickest installation, use the "Install Server" buttons at the top of this README.
-
-For manual installation, you can either:
-
-1. Use the VS Code CLI:
-
-   VS Code (Stable):
-
-   ```bash
-   code --add-mcp '{"name":"obsidian","command":"npx","args":["-y","@modelcontextprotocol/server-obsidian"]}'
-   ```
-
-   VS Code Insiders:
-
-   ```bash
-   code-insiders --add-mcp '{"name":"obsidian","command":"npx","args":["-y","@modelcontextprotocol/server-obsidian"]}'
-   ```
-
-2. Add to VS Code settings:
-   - Open VS Code
-   - Press `Ctrl+Shift+P` (Windows/Linux) or `Cmd+Shift+P` (Mac)
-   - Type "Open User Settings (JSON)" and select it
-   - Add the following to your settings:
-   ```json
-   {
-     "mcp.servers": {
-       "obsidian": {
-         "command": "npx",
-         "args": ["-y", "@modelcontextprotocol/server-obsidian"]
-       }
-     }
-   }
-   ```
->>>>>>> 347d2792
+```